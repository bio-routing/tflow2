--- conflicted
+++ resolved
@@ -16,27 +16,22 @@
 	"context"
 	"sync/atomic"
 
-	"github.com/bio-routing/tflow2/annotation/bird"
 	"github.com/bio-routing/tflow2/config"
 	"github.com/bio-routing/tflow2/netflow"
 	"github.com/bio-routing/tflow2/stats"
-<<<<<<< HEAD
-=======
+	"google.golang.org/grpc"
 
->>>>>>> c11ae937
-	"github.com/golang/glog"
-	"google.golang.org/grpc"
+	log "github.com/sirupsen/logrus"
 )
 
 // Annotator represents an flow annotator
 type Annotator struct {
-	inputs        []chan *netflow.Flow
-	output        chan *netflow.Flow
-	numWorkers    int
-	bgpAugment    bool
-	birdAnnotator *bird.Annotator
-	debug         int
-	cfg           *config.Config
+	inputs     []chan *netflow.Flow
+	output     chan *netflow.Flow
+	numWorkers int
+	bgpAugment bool
+	debug      int
+	cfg        *config.Config
 }
 
 // New creates a new `Annotator` instance
@@ -46,9 +41,6 @@
 		output:     output,
 		numWorkers: numWorkers,
 		cfg:        cfg,
-	}
-	if cfg.BGPAugmentation.Enabled {
-		a.birdAnnotator = bird.NewAnnotator(cfg.BGPAugmentation.BIRDSocket, cfg.BGPAugmentation.BIRD6Socket, cfg.Debug)
 	}
 	a.Init()
 	return a
@@ -64,10 +56,10 @@
 				for _, an := range a.cfg.Annotators {
 					var opts []grpc.DialOption
 					opts = append(opts, grpc.WithInsecure())
-					glog.Infof("Connecting to annotator %s at %s", an.Name, an.Target)
+					log.Infof("Connecting to annotator %s at %s", an.Name, an.Target)
 					conn, err := grpc.Dial(an.Target, opts...)
 					if err != nil {
-						glog.Errorf("Failed to dial: %v", err)
+						log.Errorf("Failed to dial: %v", err)
 					}
 
 					clients = append(clients, netflow.NewAnnotatorClient(conn))
@@ -88,15 +80,10 @@
 					for _, c := range clients {
 						tmpFlow, err := c.Annotate(context.Background(), fl)
 						if err != nil {
-							glog.Errorf("Unable to annotate")
+							log.Errorf("Unable to annotate")
 							continue
 						}
 						fl = tmpFlow
-					}
-
-					// Annotate flows with ASN and Prefix information from local BIRD (bird.nic.cz) instance
-					if a.bgpAugment {
-						a.birdAnnotator.Augment(fl)
 					}
 
 					// Send flow over to database module
