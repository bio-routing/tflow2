--- conflicted
+++ resolved
@@ -42,10 +42,6 @@
 		numWorkers: numWorkers,
 		cfg:        cfg,
 	}
-<<<<<<< HEAD
-
-=======
->>>>>>> b0e351cb
 	a.Init()
 	return a
 }
