--- conflicted
+++ resolved
@@ -9,14 +9,8 @@
 	"github.com/bio-routing/tflow2/iana"
 	"github.com/bio-routing/tflow2/intfmapper"
 	"github.com/bio-routing/tflow2/netflow"
-	"github.com/golang/glog"
-<<<<<<< HEAD
-	"github.com/bio-routing/tflow2/avltree"
-	"github.com/bio-routing/tflow2/iana"
-	"github.com/bio-routing/tflow2/intfmapper"
-	"github.com/bio-routing/tflow2/netflow"
-=======
->>>>>>> c11ae937
+
+	log "github.com/sirupsen/logrus"
 )
 
 // BreakdownKey is the key used for the brakedown map
@@ -205,7 +199,7 @@
 // and builds sums for each key in order to allow us to find top combinations
 func breakdown(node *avltree.TreeNode, vals ...interface{}) {
 	if len(vals) != 5 {
-		glog.Errorf("lacking arguments")
+		log.Errorf("lacking arguments")
 		return
 	}
 
