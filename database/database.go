// Copyright 2017 Google Inc. All Rights Reserved.
// Licensed under the Apache License, Version 2.0 (the "License");
// you may not use this file except in compliance with the License.
// You may obtain a copy of the License at
//     http://www.apache.org/licenses/LICENSE-2.0
// Unless required by applicable law or agreed to in writing, software
// distributed under the License is distributed on an "AS IS" BASIS,
// WITHOUT WARRANTIES OR CONDITIONS OF ANY KIND, either express or implied.
// See the License for the specific language governing permissions and
// limitations under the License.

// Package database keeps track of flow information
package database

import (
	"compress/gzip"
	"fmt"
	"net"
	"os"
	"sync"
	"sync/atomic"
	"time"
	"unsafe"

	"github.com/bio-routing/tflow2/iana"
	"github.com/bio-routing/tflow2/intfmapper"

	"github.com/bio-routing/tflow2/avltree"
	"github.com/bio-routing/tflow2/netflow"
	"github.com/bio-routing/tflow2/nfserver"
	"github.com/golang/glog"
	"github.com/golang/protobuf/proto"
<<<<<<< HEAD
	"github.com/bio-routing/tflow2/avltree"
	"github.com/bio-routing/tflow2/netflow"
	"github.com/bio-routing/tflow2/nfserver"
=======
>>>>>>> c11ae937
)

// FlowsByTimeRtr holds all keys (and thus is the only way) to our flows
type FlowsByTimeRtr map[int64]map[string]*TimeGroup

// FlowDatabase represents a flow database object
type FlowDatabase struct {
	flows          FlowsByTimeRtr
	lock           sync.RWMutex
	maxAge         int64
	aggregation    int64
	lastDump       int64
	compLevel      int
	samplerate     int
	storage        string
	debug          int
	anonymize      bool
	Input          chan *netflow.Flow
	intfMapper     intfmapper.IntfMapperInterface
	agentsNameByIP map[string]string
	iana           *iana.IANA
}

const anyIndex = uint8(0)

// New creates a new FlowDatabase and returns a pointer to it
func New(aggregation int64, maxAge int64, numAddWorker int, debug int, compLevel int, storage string, anonymize bool, intfMapper intfmapper.IntfMapperInterface, agentsNameByIP map[string]string, iana *iana.IANA) *FlowDatabase {
	flowDB := &FlowDatabase{
		maxAge:         maxAge,
		aggregation:    aggregation,
		compLevel:      compLevel,
		Input:          make(chan *netflow.Flow),
		lastDump:       time.Now().Unix(),
		storage:        storage,
		debug:          debug,
		flows:          make(FlowsByTimeRtr),
		anonymize:      anonymize,
		intfMapper:     intfMapper,
		agentsNameByIP: agentsNameByIP,
		iana:           iana,
	}

	for i := 0; i < numAddWorker; i++ {
		go func() {
			for {
				fl := <-flowDB.Input
				flowDB.Add(fl)
			}
		}()

		go func() {
			for {
				// Set a timer and wait for our next run
				event := time.NewTimer(time.Duration(flowDB.aggregation) * time.Second)
				<-event.C
				flowDB.CleanUp()
			}
		}()

		if flowDB.storage != "" {
			go func() {
				for {
					// Set a timer and wait for our next run
					event := time.NewTimer(time.Duration(flowDB.aggregation) * time.Second)
					<-event.C
					flowDB.Dumper()
				}
			}()
		}
	}
	return flowDB
}

func (fdb *FlowDatabase) getTimeGroup(fl *netflow.Flow, rtr string) *TimeGroup {
	fdb.lock.Lock()
	defer fdb.lock.Unlock()

	// Check if timestamp entry exists already. If not, create it.
	flows, ok := fdb.flows[fl.Timestamp]
	if !ok {
		flows = make(map[string]*TimeGroup)
		fdb.flows[fl.Timestamp] = flows
	}

	// Check if router entry exists already. If not, create it.
	timeGroup, ok := flows[rtr]
	if !ok {
		timeGroup = &TimeGroup{
			Any:               newMapTree(),
			SrcAddr:           newMapTree(),
			DstAddr:           newMapTree(),
			Protocol:          newMapTree(),
			IntIn:             newMapTree(),
			IntOut:            newMapTree(),
			NextHop:           newMapTree(),
			SrcAs:             newMapTree(),
			DstAs:             newMapTree(),
			NextHopAs:         newMapTree(),
			SrcPfx:            newMapTree(),
			DstPfx:            newMapTree(),
			SrcPort:           newMapTree(),
			DstPort:           newMapTree(),
			InterfaceIDByName: fdb.intfMapper.GetInterfaceIDByName(rtr),
		}
		flows[rtr] = timeGroup
	}

	return timeGroup
}

// Add adds flow `fl` to database fdb
func (fdb *FlowDatabase) Add(fl *netflow.Flow) {
	// build indices for map access
	rtrip := net.IP(fl.Router)

	if _, ok := fdb.agentsNameByIP[rtrip.String()]; !ok {
		glog.Warningf("Unknown flow source: %s", rtrip.String())
		return
	}

	rtrName := fdb.agentsNameByIP[rtrip.String()]
	timeGroup := fdb.getTimeGroup(fl, rtrName)

	fdb.lock.RLock()
	defer fdb.lock.RUnlock()
	if _, ok := fdb.flows[fl.Timestamp]; !ok {
		glog.Warningf("stopped adding data for %d: already deleted", fl.Timestamp)
		return
	}

	// Insert into indices
	timeGroup.Any.Insert(anyIndex, fl)
	timeGroup.SrcAddr.Insert(net.IP(fl.SrcAddr), fl)
	timeGroup.DstAddr.Insert(net.IP(fl.DstAddr), fl)
	timeGroup.Protocol.Insert(byte(fl.Protocol), fl)
	timeGroup.IntIn.Insert(uint16(fl.IntIn), fl)
	timeGroup.IntOut.Insert(uint16(fl.IntOut), fl)
	timeGroup.NextHop.Insert(net.IP(fl.NextHop), fl)
	timeGroup.SrcAs.Insert(fl.SrcAs, fl)
	timeGroup.DstAs.Insert(fl.DstAs, fl)
	timeGroup.NextHopAs.Insert(fl.NextHopAs, fl)
	timeGroup.SrcPfx.Insert(fl.SrcPfx.String(), fl)
	timeGroup.DstPfx.Insert(fl.DstPfx.String(), fl)
	timeGroup.SrcPort.Insert(fl.SrcPort, fl)
	timeGroup.DstPort.Insert(fl.DstPort, fl)
}

// CurrentTimeslot returns the beginning of the current timeslot
func (fdb *FlowDatabase) CurrentTimeslot() int64 {
	now := time.Now().Unix()
	return now - now%fdb.aggregation
}

// AggregationPeriod returns the configured aggregation period
func (fdb *FlowDatabase) AggregationPeriod() int64 {
	return fdb.aggregation
}

// CleanUp deletes all flows from database `fdb` that are older than `maxAge` seconds
func (fdb *FlowDatabase) CleanUp() {
	now := fdb.CurrentTimeslot()

	fdb.lock.Lock()
	defer fdb.lock.Unlock()
	for ts := range fdb.flows {
		if ts < now-fdb.maxAge {
			delete(fdb.flows, ts)
		}
	}
}

// Dumper dumps all flows in `fdb` to hard drive that haven't been dumped yet
func (fdb *FlowDatabase) Dumper() {
	fdb.lock.RLock()
	defer fdb.lock.RUnlock()

	min := atomic.LoadInt64(&fdb.lastDump)
	max := fdb.CurrentTimeslot() - 2*fdb.aggregation
	atomic.StoreInt64(&fdb.lastDump, max)

	for ts := range fdb.flows {
		if ts < min || ts > max {
			continue
		}
		for router := range fdb.flows[ts] {
			go fdb.dumpToDisk(ts, router)
		}
		atomic.StoreInt64(&fdb.lastDump, ts)
	}
}

func (fdb *FlowDatabase) dumpToDisk(ts int64, router string) {
	if fdb.storage == "" {
		return
	}

	fdb.lock.RLock()
	tg := fdb.flows[ts][router]
	tree := fdb.flows[ts][router].Any.Get(anyIndex)
	fdb.lock.RUnlock()

	// Create flow proto buffer
	flows := &netflow.Flows{}

	// Populate interface mapping
	for name, id := range tg.InterfaceIDByName {
		flows.InterfaceMapping = append(flows.InterfaceMapping, &netflow.Intf{
			Id:   uint32(id),
			Name: name,
		})
	}

	// Write flows into `flows` proto buffer
	tree.Each(dump, fdb.anonymize, flows)

	if fdb.debug > 1 {
		glog.Warningf("flows contains %d flows", len(flows.Flows))
	}

	// Marshal flows into proto buffer
	buffer, err := proto.Marshal(flows)
	if err != nil {
		glog.Errorf("unable to marshal flows into pb: %v", err)
		return
	}

	// Create dir if doesn't exist
	ymd := fmt.Sprintf("%04d-%02d-%02d", time.Unix(ts, 0).Year(), time.Unix(ts, 0).Month(), time.Unix(ts, 0).Day())
	os.Mkdir(fmt.Sprintf("%s/%s", fdb.storage, ymd), 0700)

	// Create file
	fh, err := os.Create(fmt.Sprintf("%s/%s/nf-%d-%s.tflow2.pb.gzip", fdb.storage, ymd, ts, router))
	if err != nil {
		glog.Errorf("couldn't create file: %v", err)
	}
	defer fh.Close()

	// Compress data before writing it out to the disk
	gz, err := gzip.NewWriterLevel(fh, fdb.compLevel)
	if err != nil {
		glog.Errorf("invalud gzip compression level: %v", err)
		return
	}

	// Compress and write file
	_, err = gz.Write(buffer)
	gz.Close()

	if err != nil {
		glog.Errorf("failed to write file: %v", err)
	}
}

func dump(node *avltree.TreeNode, vals ...interface{}) {
	anonymize := vals[0].(bool)
	flows := vals[1].(*netflow.Flows)

	for _, f := range node.Values {
		flow := f.(*netflow.Flow)
		flowcopy := *flow

		if anonymize {
			// Remove information about particular IP addresses for privacy reason
			flowcopy.SrcAddr = []byte{0, 0, 0, 0}
			flowcopy.DstAddr = []byte{0, 0, 0, 0}
		}

		flows.Flows = append(flows.Flows, &flowcopy)
	}
}

// ptrIsSmaller checks if uintptr c1 is smaller than uintptr c2
func ptrIsSmaller(c1 interface{}, c2 interface{}) bool {
	x := uintptr(unsafe.Pointer(c1.(*netflow.Flow)))
	y := uintptr(unsafe.Pointer(c2.(*netflow.Flow)))

	return x < y
}

// uint64IsSmaller checks if uint64 c1 is smaller than uint64 c2
func uint64IsSmaller(c1 interface{}, c2 interface{}) bool {
	return c1.(uint64) < c2.(uint64)
}

// uint64IsSmaller checks if int64 c1 is small than int64 c2
func int64IsSmaller(c1 interface{}, c2 interface{}) bool {
	return c1.(int64) < c2.(int64)
}

// dumpFlows dumps all flows a tree `tree`
func dumpFlows(tree *avltree.TreeNode) {
	tree.Each(printNode)
}

// printNode dumps the flow of `node` on the screen
func printNode(node *avltree.TreeNode, vals ...interface{}) {
	for _, fl := range node.Values {
		nfserver.Dump(fl.(*netflow.Flow))
	}
}<|MERGE_RESOLUTION|>--- conflicted
+++ resolved
@@ -22,20 +22,14 @@
 	"time"
 	"unsafe"
 
+	"github.com/bio-routing/tflow2/avltree"
 	"github.com/bio-routing/tflow2/iana"
 	"github.com/bio-routing/tflow2/intfmapper"
-
-	"github.com/bio-routing/tflow2/avltree"
 	"github.com/bio-routing/tflow2/netflow"
 	"github.com/bio-routing/tflow2/nfserver"
-	"github.com/golang/glog"
 	"github.com/golang/protobuf/proto"
-<<<<<<< HEAD
-	"github.com/bio-routing/tflow2/avltree"
-	"github.com/bio-routing/tflow2/netflow"
-	"github.com/bio-routing/tflow2/nfserver"
-=======
->>>>>>> c11ae937
+
+	log "github.com/sirupsen/logrus"
 )
 
 // FlowsByTimeRtr holds all keys (and thus is the only way) to our flows
@@ -152,7 +146,7 @@
 	rtrip := net.IP(fl.Router)
 
 	if _, ok := fdb.agentsNameByIP[rtrip.String()]; !ok {
-		glog.Warningf("Unknown flow source: %s", rtrip.String())
+		log.Warningf("Unknown flow source: %s", rtrip.String())
 		return
 	}
 
@@ -162,7 +156,7 @@
 	fdb.lock.RLock()
 	defer fdb.lock.RUnlock()
 	if _, ok := fdb.flows[fl.Timestamp]; !ok {
-		glog.Warningf("stopped adding data for %d: already deleted", fl.Timestamp)
+		log.Warningf("stopped adding data for %d: already deleted", fl.Timestamp)
 		return
 	}
 
@@ -252,13 +246,13 @@
 	tree.Each(dump, fdb.anonymize, flows)
 
 	if fdb.debug > 1 {
-		glog.Warningf("flows contains %d flows", len(flows.Flows))
+		log.Warningf("flows contains %d flows", len(flows.Flows))
 	}
 
 	// Marshal flows into proto buffer
 	buffer, err := proto.Marshal(flows)
 	if err != nil {
-		glog.Errorf("unable to marshal flows into pb: %v", err)
+		log.Errorf("unable to marshal flows into pb: %v", err)
 		return
 	}
 
@@ -269,14 +263,14 @@
 	// Create file
 	fh, err := os.Create(fmt.Sprintf("%s/%s/nf-%d-%s.tflow2.pb.gzip", fdb.storage, ymd, ts, router))
 	if err != nil {
-		glog.Errorf("couldn't create file: %v", err)
+		log.Errorf("couldn't create file: %v", err)
 	}
 	defer fh.Close()
 
 	// Compress data before writing it out to the disk
 	gz, err := gzip.NewWriterLevel(fh, fdb.compLevel)
 	if err != nil {
-		glog.Errorf("invalud gzip compression level: %v", err)
+		log.Errorf("invalud gzip compression level: %v", err)
 		return
 	}
 
@@ -285,7 +279,7 @@
 	gz.Close()
 
 	if err != nil {
-		glog.Errorf("failed to write file: %v", err)
+		log.Errorf("failed to write file: %v", err)
 	}
 }
 
