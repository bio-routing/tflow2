--- conflicted
+++ resolved
@@ -25,15 +25,8 @@
 	"github.com/bio-routing/tflow2/iana"
 	"github.com/bio-routing/tflow2/intfmapper"
 	"github.com/bio-routing/tflow2/stats"
-	"github.com/golang/glog"
-<<<<<<< HEAD
-	"github.com/bio-routing/tflow2/config"
-	"github.com/bio-routing/tflow2/database"
-	"github.com/bio-routing/tflow2/iana"
-	"github.com/bio-routing/tflow2/intfmapper"
-	"github.com/bio-routing/tflow2/stats"
-=======
->>>>>>> c11ae937
+
+	log "github.com/sirupsen/logrus"
 )
 
 // Frontend represents the web interface
@@ -64,7 +57,7 @@
 func (fe *Frontend) populateIndexHTML() {
 	html, err := ioutil.ReadFile("tflow2.html")
 	if err != nil {
-		glog.Errorf("Unable to read tflow2.html: %v", err)
+		log.Errorf("Unable to read tflow2.html: %v", err)
 		return
 	}
 
@@ -136,7 +129,7 @@
 func (fe *Frontend) getProtocols(w http.ResponseWriter, r *http.Request) {
 	output, err := json.Marshal(fe.iana.GetIPProtocolsByName())
 	if err != nil {
-		glog.Warningf("Unable to marshal: %v", err)
+		log.Warningf("Unable to marshal: %v", err)
 		http.Error(w, "Unable to marshal data", 500)
 	}
 	fmt.Fprintf(w, "%s", output)
@@ -145,7 +138,7 @@
 func fileHandler(w http.ResponseWriter, r *http.Request, filename string) {
 	content, err := ioutil.ReadFile(filename)
 	if err != nil {
-		glog.Warningf("Unable to read file: %v", err)
+		log.Warningf("Unable to read file: %v", err)
 		http.Error(w, "Unable to read file", 404)
 	}
 	fmt.Fprintf(w, "%s", string(content))
