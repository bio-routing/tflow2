--- conflicted
+++ resolved
@@ -27,16 +27,8 @@
 	"github.com/bio-routing/tflow2/netflow"
 	"github.com/bio-routing/tflow2/srcache"
 	"github.com/bio-routing/tflow2/stats"
-	"github.com/golang/glog"
-<<<<<<< HEAD
-	"github.com/bio-routing/tflow2/config"
-	"github.com/bio-routing/tflow2/convert"
-	"github.com/bio-routing/tflow2/ipfix"
-	"github.com/bio-routing/tflow2/netflow"
-	"github.com/bio-routing/tflow2/srcache"
-	"github.com/bio-routing/tflow2/stats"
-=======
->>>>>>> c11ae937
+
+	log "github.com/sirupsen/logrus"
 )
 
 // fieldMap describes what information is at what index in the slice
@@ -132,14 +124,14 @@
 			break
 		}
 		if err != nil {
-			glog.Errorf("Error reading from socket: %v", err)
+			log.Errorf("Error reading from socket: %v", err)
 			continue
 		}
 		atomic.AddUint64(&stats.GlobalStats.IPFIXpackets, 1)
 		atomic.AddUint64(&stats.GlobalStats.IPFIXbytes, uint64(length))
 
 		if !ifs.validateSource(remote.IP) {
-			glog.Errorf("Unknown source: %s", remote.IP.String())
+			log.Errorf("Unknown source: %s", remote.IP.String())
 		}
 
 		ifs.processPacket(remote.IP, buffer[:length])
@@ -153,7 +145,7 @@
 	length := len(buffer)
 	packet, err := ipfix.Decode(buffer[:length], remote)
 	if err != nil {
-		glog.Errorf("ipfix.Decode: %v", err)
+		log.Errorf("ipfix.Decode: %v", err)
 		return
 	}
 
@@ -171,14 +163,14 @@
 		if template == nil {
 			templateKey := makeTemplateKey(addr, domainID, set.Header.SetID, keyParts)
 			if ifs.config.Debug > 0 {
-				glog.Warningf("Template for given FlowSet not found: %s", templateKey)
+				log.Warningf("Template for given FlowSet not found: %s", templateKey)
 			}
 			continue
 		}
 
 		records := template.DecodeFlowSet(*set)
 		if records == nil {
-			glog.Warning("Error decoding FlowSet")
+			log.Warning("Error decoding FlowSet")
 			continue
 		}
 		ifs.processFlowSet(template, records, remote, ts, packet)
@@ -203,7 +195,7 @@
 			} else if fm.family == 6 {
 				atomic.AddUint64(&stats.GlobalStats.Flows6, 1)
 			} else {
-				glog.Warning("Unknown address family")
+				log.Warning("Unknown address family")
 				continue
 			}
 		}
