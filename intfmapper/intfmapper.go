package intfmapper

import (
	"fmt"
	"strconv"
	"strings"
	"sync"
	"time"

	"github.com/bio-routing/tflow2/config"
	"github.com/golang/glog"
<<<<<<< HEAD
	"github.com/bio-routing/tflow2/config"
=======
	"github.com/pkg/errors"
>>>>>>> c11ae937

	g "github.com/soniah/gosnmp"
)

const (
	ifNameOID = "1.3.6.1.2.1.31.1.1.1.1"
)

type IntfMapperInterface interface {
	GetInterfaceIDByName(agent string) InterfaceIDByName
	GetInterfaceNameByID(agent string) InterfaceNameByID
}

// Mapper is a service that maps agents interface IDs to names
type Mapper struct {
	agents                     []config.Agent
	renewInterval              int64
	interfaceIDByNameByAgent   map[string]InterfaceIDByName
	interfaceNameByIDByAgent   map[string]InterfaceNameByID
	interfaceIDByNameByAgentMu sync.RWMutex
	interfaceNameByIDByAgentMu sync.RWMutex
}

// InterfaceIDByName maps interface names to IDs
type InterfaceIDByName map[string]uint16

// InterfaceNameByID maps IDs to interface names
type InterfaceNameByID map[uint16]string

// New creates a new Mapper and starts workers for all agents that periodicly renew interface mappings
func New(agents []config.Agent, renewInterval int64) (*Mapper, error) {
	m := &Mapper{
		agents:                   agents,
		renewInterval:            renewInterval,
		interfaceIDByNameByAgent: make(map[string]InterfaceIDByName),
		interfaceNameByIDByAgent: make(map[string]InterfaceNameByID),
	}

	for _, agent := range m.agents {
		m.interfaceIDByNameByAgent[agent.Name] = make(InterfaceIDByName)
		if err := m.renewMapping(agent); err != nil {
			return nil, errors.Wrapf(err, "Unable to get interface mapping for %s", agent.Name)
		}
	}

	m.startRenewWorkers()

	return m, nil
}

func (m *Mapper) startRenewWorkers() {
	for _, agent := range m.agents {
		go func(agent config.Agent) {
			for {
				time.Sleep(time.Second * time.Duration(m.renewInterval))
				err := m.renewMapping(agent)
				if err != nil {
					glog.Infof("Unable to renew interface mapping for %s: %v", agent.Name, err)
				}
			}
		}(agent)
	}
}

func (m *Mapper) renewMapping(a config.Agent) error {
	snmpClient := g.Default
	snmpClient.Target = a.IPAddress
	snmpClient.Community = a.SNMPCommunity

	if err := snmpClient.Connect(); err != nil {
		return fmt.Errorf("SNMP client unable to connect: %v", err)
	}
	defer snmpClient.Conn.Close()

	newMapByName := make(InterfaceIDByName)
	err := snmpClient.BulkWalk(ifNameOID, newMapByName.update)
	if err != nil {
		return fmt.Errorf("Walk error: %v", err)
	}

	newMapByID := make(InterfaceNameByID)
	for name, id := range newMapByName {
		newMapByID[id] = name
	}

	m.interfaceIDByNameByAgentMu.Lock()
	defer m.interfaceIDByNameByAgentMu.Unlock()

	m.interfaceIDByNameByAgent[a.Name] = newMapByName
	m.interfaceNameByIDByAgent[a.Name] = newMapByID

	return nil
}

func (im InterfaceIDByName) update(pdu g.SnmpPDU) error {
	oid := strings.Split(pdu.Name, ".")
	id, err := strconv.Atoi(oid[len(oid)-1])
	if err != nil {
		return fmt.Errorf("Unable to convert interface id: %v", err)
	}

	if pdu.Type != g.OctetString {
		return fmt.Errorf("Unexpected PDU type: %d", pdu.Type)
	}

	im[string(pdu.Value.([]byte))] = uint16(id)

	return nil
}

// GetInterfaceIDByName gets the InterfaceIDByName
func (m *Mapper) GetInterfaceIDByName(agent string) InterfaceIDByName {
	m.interfaceIDByNameByAgentMu.RLock()
	defer m.interfaceIDByNameByAgentMu.RUnlock()

	ret := make(InterfaceIDByName)
	for key, value := range m.interfaceIDByNameByAgent[agent] {
		ret[key] = value
	}

	return ret
}

// GetInterfaceNameByID gets the InterfaceNameByID
func (m *Mapper) GetInterfaceNameByID(agent string) InterfaceNameByID {
	m.interfaceNameByIDByAgentMu.RLock()
	defer m.interfaceNameByIDByAgentMu.RUnlock()

	ret := make(InterfaceNameByID)
	for key, value := range m.interfaceNameByIDByAgent[agent] {
		ret[key] = value
	}

	return ret
}<|MERGE_RESOLUTION|>--- conflicted
+++ resolved
@@ -8,13 +8,8 @@
 	"time"
 
 	"github.com/bio-routing/tflow2/config"
-	"github.com/golang/glog"
-<<<<<<< HEAD
-	"github.com/bio-routing/tflow2/config"
-=======
 	"github.com/pkg/errors"
->>>>>>> c11ae937
-
+	log "github.com/sirupsen/logrus"
 	g "github.com/soniah/gosnmp"
 )
 
@@ -71,7 +66,7 @@
 				time.Sleep(time.Second * time.Duration(m.renewInterval))
 				err := m.renewMapping(agent)
 				if err != nil {
-					glog.Infof("Unable to renew interface mapping for %s: %v", agent.Name, err)
+					log.Infof("Unable to renew interface mapping for %s: %v", agent.Name, err)
 				}
 			}
 		}(agent)
