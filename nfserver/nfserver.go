--- conflicted
+++ resolved
@@ -28,14 +28,7 @@
 	"github.com/bio-routing/tflow2/netflow"
 	"github.com/bio-routing/tflow2/nf9"
 	"github.com/bio-routing/tflow2/stats"
-	"github.com/golang/glog"
-<<<<<<< HEAD
-	"github.com/bio-routing/tflow2/convert"
-	"github.com/bio-routing/tflow2/netflow"
-	"github.com/bio-routing/tflow2/nf9"
-	"github.com/bio-routing/tflow2/stats"
-=======
->>>>>>> c11ae937
+	log "github.com/sirupsen/logrus"
 )
 
 // fieldMap describes what information is at what index in the slice
@@ -134,14 +127,14 @@
 			break
 		}
 		if err != nil {
-			glog.Errorf("Error reading from socket: %v", err)
+			log.Errorf("Error reading from socket: %v", err)
 			continue
 		}
 		atomic.AddUint64(&stats.GlobalStats.Netflow9packets, 1)
 		atomic.AddUint64(&stats.GlobalStats.Netflow9bytes, uint64(length))
 
 		if !nfs.validateSource(remote.IP) {
-			glog.Errorf("Unknown source: %s", remote.IP.String())
+			log.Errorf("Unknown source: %s", remote.IP.String())
 		}
 
 		nfs.processPacket(remote.IP, buffer[:length])
@@ -155,7 +148,7 @@
 	length := len(buffer)
 	packet, err := nf9.Decode(buffer[:length], remote)
 	if err != nil {
-		glog.Errorf("nf9packet.Decode: %v", err)
+		log.Errorf("nf9packet.Decode: %v", err)
 		return
 	}
 
@@ -173,14 +166,14 @@
 		if template == nil {
 			templateKey := makeTemplateKey(addr, sourceID, set.Header.FlowSetID, keyParts)
 			if nfs.config.Debug > 0 {
-				glog.Warningf("Template for given FlowSet not found: %s", templateKey)
+				log.Warningf("Template for given FlowSet not found: %s", templateKey)
 			}
 			continue
 		}
 
 		records := nf9.DecodeFlowSet(template.Records, *set)
 		if records == nil {
-			glog.Warning("Error decoding FlowSet")
+			log.Warning("Error decoding FlowSet")
 			continue
 		}
 		nfs.processFlowSet(template, records, remote, ts, packet)
@@ -210,7 +203,7 @@
 			case 6:
 				atomic.AddUint64(&stats.GlobalStats.Flows6, 1)
 			default:
-				glog.Warning("Unknown address family")
+				log.Warning("Unknown address family")
 				continue
 			}
 		}
