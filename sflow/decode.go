--- conflicted
+++ resolved
@@ -17,12 +17,9 @@
 	"unsafe"
 
 	"github.com/bio-routing/tflow2/convert"
-	"github.com/golang/glog"
-<<<<<<< HEAD
-	"github.com/bio-routing/tflow2/convert"
-=======
 	"github.com/pkg/errors"
->>>>>>> c11ae937
+
+	log "github.com/sirupsen/logrus"
 )
 
 const (
@@ -159,7 +156,7 @@
 			case extendedSwitchData:
 
 			default:
-				glog.Infof("Unknown sfTypeFormat\n")
+				log.Infof("Unknown sfTypeFormat\n")
 			}
 
 		}
