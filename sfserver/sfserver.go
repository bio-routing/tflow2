// Copyright 2017 EXARING AG. All Rights Reserved.
// Licensed under the Apache License, Version 2.0 (the "License");
// you may not use this file except in compliance with the License.
// You may obtain a copy of the License at
//     http://www.apache.org/licenses/LICENSE-2.0
// Unless required by applicable law or agreed to in writing, software
// distributed under the License is distributed on an "AS IS" BASIS,
// WITHOUT WARRANTIES OR CONDITIONS OF ANY KIND, either express or implied.
// See the License for the specific language governing permissions and
// limitations under the License.

// Package sfserver provides sflow collection services via UDP and passes flows into annotator layer
package sfserver

import (
	"fmt"
	"io"
	"net"
	"sync"
	"sync/atomic"
	"time"
	"unsafe"

	"github.com/bio-routing/tflow2/config"
	"github.com/bio-routing/tflow2/convert"
	"github.com/bio-routing/tflow2/netflow"
	"github.com/bio-routing/tflow2/packet"
	"github.com/bio-routing/tflow2/sflow"
	"github.com/bio-routing/tflow2/srcache"
	"github.com/bio-routing/tflow2/stats"
	"github.com/golang/glog"
<<<<<<< HEAD
	"github.com/bio-routing/tflow2/config"
	"github.com/bio-routing/tflow2/convert"
	"github.com/bio-routing/tflow2/netflow"
	"github.com/bio-routing/tflow2/packet"
	"github.com/bio-routing/tflow2/sflow"
	"github.com/bio-routing/tflow2/srcache"
	"github.com/bio-routing/tflow2/stats"
=======
	"github.com/pkg/errors"
>>>>>>> c11ae937
)

// SflowServer represents a sflow Collector instance
type SflowServer struct {
	// Output is the channel used to send flows to the annotator layer
	Output chan *netflow.Flow

	// debug defines the debug level
	debug int

	// bgpAugment is used to decide if ASN information from netflow packets should be used
	bgpAugment bool

	// con is the UDP socket
	conn *net.UDPConn

	wg sync.WaitGroup

	config *config.Config

	sampleRateCache *srcache.SamplerateCache
}

// New creates and starts a new `SflowServer` instance
func New(numReaders int, config *config.Config, sampleRateCache *srcache.SamplerateCache) *SflowServer {
	sfs := &SflowServer{
		Output:          make(chan *netflow.Flow),
		config:          config,
		sampleRateCache: sampleRateCache,
	}

	addr, err := net.ResolveUDPAddr("udp", sfs.config.Sflow.Listen)
	if err != nil {
		panic(fmt.Sprintf("ResolveUDPAddr: %v", err))
	}

	con, err := net.ListenUDP("udp", addr)
	if err != nil {
		panic(fmt.Sprintf("Listen: %v", err))
	}

	// Create goroutines that read netflow packet and process it
	for i := 0; i < numReaders; i++ {
		sfs.wg.Add(numReaders)
		go func(num int) {
			sfs.packetWorker(num, con)
		}(i)
	}

	return sfs
}

// Close closes the socket and stops the workers
func (sfs *SflowServer) Close() {
	sfs.conn.Close()
	sfs.wg.Wait()
}

// packetWorker reads netflow packet from socket and handsoff processing to processFlowSets()
func (sfs *SflowServer) packetWorker(identity int, conn *net.UDPConn) {
	buffer := make([]byte, 8960)
	for {
		length, remote, err := conn.ReadFromUDP(buffer)
		if err == io.EOF {
			break
		}
		if err != nil {
			glog.Errorf("Error reading from socket: %v", err)
			continue
		}
		atomic.AddUint64(&stats.GlobalStats.SflowPackets, 1)
		atomic.AddUint64(&stats.GlobalStats.SflowBytes, uint64(length))

		remote.IP = remote.IP.To4()
		if remote.IP == nil {
			glog.Errorf("Received IPv6 packet. Dropped.")
			continue
		}

		sfs.processPacket(remote.IP, buffer[:length])
	}
	sfs.wg.Done()
}

// processPacket takes a raw sflow packet, send it to the decoder and passes the decoded packet
func (sfs *SflowServer) processPacket(agent net.IP, buffer []byte) {
	length := len(buffer)
	p, err := sflow.Decode(buffer[:length], agent)
	if err != nil {
		glog.Errorf("sflow.Decode: %v", err)
		return
	}

	for _, fs := range p.FlowSamples {
		if fs.RawPacketHeader == nil {
			glog.Infof("Received sflow packet without raw packet header. Skipped.")
			continue
		}

		if fs.RawPacketHeaderData == nil {
			glog.Infof("Received sflow packet without raw packet header. Skipped.")
			continue
		}

		if fs.RawPacketHeader.HeaderProtocol != 1 {
			glog.Infof("Unknown header protocol: %d", fs.RawPacketHeader.HeaderProtocol)
			continue
		}

		ether, err := packet.DecodeEthernet(fs.RawPacketHeaderData, fs.RawPacketHeader.OriginalPacketLength)
		if err != nil {
			glog.Infof("Unable to decode ether packet: %v", err)
			continue
		}

		fl := &netflow.Flow{
			Router:     agent,
			IntIn:      fs.FlowSampleHeader.InputIf,
			IntOut:     fs.FlowSampleHeader.OutputIf,
			Size:       uint64(fs.RawPacketHeader.FlowDataLength),
			Packets:    uint32(1),
			Timestamp:  time.Now().Unix(),
			Samplerate: uint64(fs.FlowSampleHeader.SamplingRate),
		}

		// We're updating the sampleCache to allow the forntend to show current sampling rates
		sfs.sampleRateCache.Set(agent, uint64(fs.FlowSampleHeader.SamplingRate))

		if fs.ExtendedRouterData != nil {
			fl.NextHop = fs.ExtendedRouterData.NextHop
		}

		if ether.EtherType == packet.EtherTypeIPv4 {
			fl.Family = 4
			ipv4Ptr := unsafe.Pointer(uintptr(fs.RawPacketHeaderData) - packet.SizeOfEthernetII)
			ipv4, err := packet.DecodeIPv4(ipv4Ptr, fs.RawPacketHeader.OriginalPacketLength-uint32(packet.SizeOfEthernetII))
			if err != nil {
				glog.Errorf("Unable to decode IPv4 packet: %v", err)
			}

			fl.SrcAddr = convert.Reverse(ipv4.SrcAddr[:])
			fl.DstAddr = convert.Reverse(ipv4.DstAddr[:])
			fl.Protocol = uint32(ipv4.Protocol)
			switch ipv4.Protocol {
			case packet.TCP:
				tcpPtr := unsafe.Pointer(uintptr(ipv4Ptr) - packet.SizeOfIPv4Header)
				len := fs.RawPacketHeader.OriginalPacketLength - uint32(packet.SizeOfEthernetII) - uint32(packet.SizeOfIPv4Header)
				if err := getTCP(tcpPtr, len, fl); err != nil {
					glog.Errorf("%v", err)
				}
			case packet.UDP:
				udpPtr := unsafe.Pointer(uintptr(ipv4Ptr) - packet.SizeOfIPv4Header)
				len := fs.RawPacketHeader.OriginalPacketLength - uint32(packet.SizeOfEthernetII) - uint32(packet.SizeOfIPv4Header)
				if err := getUDP(udpPtr, len, fl); err != nil {
					glog.Errorf("%v", err)
				}
			}
		} else if ether.EtherType == packet.EtherTypeIPv6 {
			fl.Family = 6
			ipv6Ptr := unsafe.Pointer(uintptr(fs.RawPacketHeaderData) - packet.SizeOfEthernetII)
			ipv6, err := packet.DecodeIPv6(ipv6Ptr, fs.RawPacketHeader.OriginalPacketLength-uint32(packet.SizeOfEthernetII))
			if err != nil {
				glog.Errorf("Unable to decode IPv6 packet: %v", err)
			}

			fl.SrcAddr = convert.Reverse(ipv6.SrcAddr[:])
			fl.DstAddr = convert.Reverse(ipv6.DstAddr[:])
			fl.Protocol = uint32(ipv6.NextHeader)
			switch ipv6.NextHeader {
			case packet.TCP:
				tcpPtr := unsafe.Pointer(uintptr(ipv6Ptr) - packet.SizeOfIPv6Header)
				len := fs.RawPacketHeader.OriginalPacketLength - uint32(packet.SizeOfEthernetII) - uint32(packet.SizeOfIPv6Header)
				if err := getTCP(tcpPtr, len, fl); err != nil {
					glog.Errorf("%v", err)
				}
			case packet.UDP:
				udpPtr := unsafe.Pointer(uintptr(ipv6Ptr) - packet.SizeOfIPv6Header)
				len := fs.RawPacketHeader.OriginalPacketLength - uint32(packet.SizeOfEthernetII) - uint32(packet.SizeOfIPv6Header)
				if err := getUDP(udpPtr, len, fl); err != nil {
					glog.Errorf("%v", err)
				}
			}
		} else if ether.EtherType == packet.EtherTypeARP || ether.EtherType == packet.EtherTypeLACP {
			continue
		} else {
			glog.Errorf("Unknown EtherType: 0x%x", ether.EtherType)
		}

		sfs.Output <- fl
	}
}

func getUDP(udpPtr unsafe.Pointer, length uint32, fl *netflow.Flow) error {
	udp, err := packet.DecodeUDP(udpPtr, length)
	if err != nil {
		return errors.Wrap(err, "Unable to decode UDP datagram")
	}

	fl.SrcPort = uint32(udp.SrcPort)
	fl.DstPort = uint32(udp.DstPort)

	return nil
}

func getTCP(tcpPtr unsafe.Pointer, length uint32, fl *netflow.Flow) error {
	tcp, err := packet.DecodeTCP(tcpPtr, length)
	if err != nil {
		return errors.Wrap(err, "Unable to decode TCP segment")
	}

	fl.SrcPort = uint32(tcp.SrcPort)
	fl.DstPort = uint32(tcp.DstPort)

	return nil
}

// Dump dumps a flow on the screen
func Dump(fl *netflow.Flow) {
	fmt.Printf("--------------------------------\n")
	fmt.Printf("Flow dump:\n")
	fmt.Printf("Router: %d\n", fl.Router)
	fmt.Printf("Family: %d\n", fl.Family)
	fmt.Printf("SrcAddr: %s\n", net.IP(fl.SrcAddr).String())
	fmt.Printf("DstAddr: %s\n", net.IP(fl.DstAddr).String())
	fmt.Printf("Protocol: %d\n", fl.Protocol)
	fmt.Printf("NextHop: %s\n", net.IP(fl.NextHop).String())
	fmt.Printf("IntIn: %d\n", fl.IntIn)
	fmt.Printf("IntOut: %d\n", fl.IntOut)
	fmt.Printf("Packets: %d\n", fl.Packets)
	fmt.Printf("Bytes: %d\n", fl.Size)
	fmt.Printf("--------------------------------\n")
}<|MERGE_RESOLUTION|>--- conflicted
+++ resolved
@@ -28,18 +28,9 @@
 	"github.com/bio-routing/tflow2/sflow"
 	"github.com/bio-routing/tflow2/srcache"
 	"github.com/bio-routing/tflow2/stats"
-	"github.com/golang/glog"
-<<<<<<< HEAD
-	"github.com/bio-routing/tflow2/config"
-	"github.com/bio-routing/tflow2/convert"
-	"github.com/bio-routing/tflow2/netflow"
-	"github.com/bio-routing/tflow2/packet"
-	"github.com/bio-routing/tflow2/sflow"
-	"github.com/bio-routing/tflow2/srcache"
-	"github.com/bio-routing/tflow2/stats"
-=======
 	"github.com/pkg/errors"
->>>>>>> c11ae937
+
+	log "github.com/sirupsen/logrus"
 )
 
 // SflowServer represents a sflow Collector instance
@@ -107,7 +98,7 @@
 			break
 		}
 		if err != nil {
-			glog.Errorf("Error reading from socket: %v", err)
+			log.Errorf("Error reading from socket: %v", err)
 			continue
 		}
 		atomic.AddUint64(&stats.GlobalStats.SflowPackets, 1)
@@ -115,7 +106,7 @@
 
 		remote.IP = remote.IP.To4()
 		if remote.IP == nil {
-			glog.Errorf("Received IPv6 packet. Dropped.")
+			log.Errorf("Received IPv6 packet. Dropped.")
 			continue
 		}
 
@@ -129,29 +120,29 @@
 	length := len(buffer)
 	p, err := sflow.Decode(buffer[:length], agent)
 	if err != nil {
-		glog.Errorf("sflow.Decode: %v", err)
+		log.Errorf("sflow.Decode: %v", err)
 		return
 	}
 
 	for _, fs := range p.FlowSamples {
 		if fs.RawPacketHeader == nil {
-			glog.Infof("Received sflow packet without raw packet header. Skipped.")
+			log.Infof("Received sflow packet without raw packet header. Skipped.")
 			continue
 		}
 
 		if fs.RawPacketHeaderData == nil {
-			glog.Infof("Received sflow packet without raw packet header. Skipped.")
+			log.Infof("Received sflow packet without raw packet header. Skipped.")
 			continue
 		}
 
 		if fs.RawPacketHeader.HeaderProtocol != 1 {
-			glog.Infof("Unknown header protocol: %d", fs.RawPacketHeader.HeaderProtocol)
+			log.Infof("Unknown header protocol: %d", fs.RawPacketHeader.HeaderProtocol)
 			continue
 		}
 
 		ether, err := packet.DecodeEthernet(fs.RawPacketHeaderData, fs.RawPacketHeader.OriginalPacketLength)
 		if err != nil {
-			glog.Infof("Unable to decode ether packet: %v", err)
+			log.Infof("Unable to decode ether packet: %v", err)
 			continue
 		}
 
@@ -177,7 +168,7 @@
 			ipv4Ptr := unsafe.Pointer(uintptr(fs.RawPacketHeaderData) - packet.SizeOfEthernetII)
 			ipv4, err := packet.DecodeIPv4(ipv4Ptr, fs.RawPacketHeader.OriginalPacketLength-uint32(packet.SizeOfEthernetII))
 			if err != nil {
-				glog.Errorf("Unable to decode IPv4 packet: %v", err)
+				log.Errorf("Unable to decode IPv4 packet: %v", err)
 			}
 
 			fl.SrcAddr = convert.Reverse(ipv4.SrcAddr[:])
@@ -188,13 +179,13 @@
 				tcpPtr := unsafe.Pointer(uintptr(ipv4Ptr) - packet.SizeOfIPv4Header)
 				len := fs.RawPacketHeader.OriginalPacketLength - uint32(packet.SizeOfEthernetII) - uint32(packet.SizeOfIPv4Header)
 				if err := getTCP(tcpPtr, len, fl); err != nil {
-					glog.Errorf("%v", err)
+					log.Errorf("%v", err)
 				}
 			case packet.UDP:
 				udpPtr := unsafe.Pointer(uintptr(ipv4Ptr) - packet.SizeOfIPv4Header)
 				len := fs.RawPacketHeader.OriginalPacketLength - uint32(packet.SizeOfEthernetII) - uint32(packet.SizeOfIPv4Header)
 				if err := getUDP(udpPtr, len, fl); err != nil {
-					glog.Errorf("%v", err)
+					log.Errorf("%v", err)
 				}
 			}
 		} else if ether.EtherType == packet.EtherTypeIPv6 {
@@ -202,7 +193,7 @@
 			ipv6Ptr := unsafe.Pointer(uintptr(fs.RawPacketHeaderData) - packet.SizeOfEthernetII)
 			ipv6, err := packet.DecodeIPv6(ipv6Ptr, fs.RawPacketHeader.OriginalPacketLength-uint32(packet.SizeOfEthernetII))
 			if err != nil {
-				glog.Errorf("Unable to decode IPv6 packet: %v", err)
+				log.Errorf("Unable to decode IPv6 packet: %v", err)
 			}
 
 			fl.SrcAddr = convert.Reverse(ipv6.SrcAddr[:])
@@ -213,19 +204,19 @@
 				tcpPtr := unsafe.Pointer(uintptr(ipv6Ptr) - packet.SizeOfIPv6Header)
 				len := fs.RawPacketHeader.OriginalPacketLength - uint32(packet.SizeOfEthernetII) - uint32(packet.SizeOfIPv6Header)
 				if err := getTCP(tcpPtr, len, fl); err != nil {
-					glog.Errorf("%v", err)
+					log.Errorf("%v", err)
 				}
 			case packet.UDP:
 				udpPtr := unsafe.Pointer(uintptr(ipv6Ptr) - packet.SizeOfIPv6Header)
 				len := fs.RawPacketHeader.OriginalPacketLength - uint32(packet.SizeOfEthernetII) - uint32(packet.SizeOfIPv6Header)
 				if err := getUDP(udpPtr, len, fl); err != nil {
-					glog.Errorf("%v", err)
+					log.Errorf("%v", err)
 				}
 			}
 		} else if ether.EtherType == packet.EtherTypeARP || ether.EtherType == packet.EtherTypeLACP {
 			continue
 		} else {
-			glog.Errorf("Unknown EtherType: 0x%x", ether.EtherType)
+			log.Errorf("Unknown EtherType: 0x%x", ether.EtherType)
 		}
 
 		sfs.Output <- fl
